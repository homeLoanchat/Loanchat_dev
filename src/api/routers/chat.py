"""/chat 라우터."""

from __future__ import annotations

<<<<<<< HEAD
from fastapi import APIRouter, Depends

from src.api.schemas import ChatRequest, ChatResponse
from src.services import ChatService, get_chat_service

router = APIRouter(prefix="/api/chat", tags=["chat"])


@router.post(
    "",
    response_model=ChatResponse,
    response_model_exclude_none=True,
    summary="통합 챗봇 엔드포인트",
    description="정보형/계산형 intent에 따라 Mock 응답을 반환합니다.",
)
def chat_endpoint(
    payload: ChatRequest,
    service: ChatService = Depends(get_chat_service),
) -> ChatResponse:
    """정보형과 계산형 intent에 대해 ChatService를 호출한다."""

    return service.handle(payload)
=======
from datetime import datetime, timezone
from typing import Any

from fastapi import APIRouter

from src.api.schemas import (
    ChatIntent,
    ChatRequest,
    ChatResponse,
    build_mock_response,
)

router = APIRouter(prefix="/api/chat", tags=["chat"])


@router.post(
    "",
    response_model=ChatResponse,
    response_model_exclude_none=True,
    summary="통합 챗봇 엔드포인트",
    description="정보형/계산형 intent에 따라 Mock 응답을 반환합니다.",
)
def chat_endpoint(payload: ChatRequest) -> ChatResponse:
    """정보형과 계산형 intent에 대해 샘플 응답을 반환한다."""

    generated_at = datetime.now(timezone.utc)

    payload_data: dict[str, Any]

    if payload.intent == ChatIntent.INFORMATIONAL:
        payload_data = {
            "type": payload.intent.value,
            "content": {
                "answer": "대출 한도는 소득과 신용등급에 따라 달라집니다.",
                "sources": [
                    "https://example.com/loan-guidelines",
                    "https://example.com/credit-score",
                ],
            },
        }
        message = "정보형 답변을 생성했습니다."
    else:
        payload_data = {
            "type": payload.intent.value,
            "content": {
                "result": 32500000,
                "currency": "KRW",
                "explanation": "월 상환 가능액과 금리를 기준으로 산출한 예상 대출 한도입니다.",
            },
        }
        message = "계산형 답변을 생성했습니다."

    # TODO(Iteration 2): MockRetriever/MockCompute를 DI로 주입해 intent별 실제 응답 생성
    return build_mock_response(
        intent=payload.intent,
        payload=payload_data,
        message=message,
        generated_at=generated_at,
    )
>>>>>>> 177f4ce1
<|MERGE_RESOLUTION|>--- conflicted
+++ resolved
@@ -2,30 +2,6 @@
 
 from __future__ import annotations
 
-<<<<<<< HEAD
-from fastapi import APIRouter, Depends
-
-from src.api.schemas import ChatRequest, ChatResponse
-from src.services import ChatService, get_chat_service
-
-router = APIRouter(prefix="/api/chat", tags=["chat"])
-
-
-@router.post(
-    "",
-    response_model=ChatResponse,
-    response_model_exclude_none=True,
-    summary="통합 챗봇 엔드포인트",
-    description="정보형/계산형 intent에 따라 Mock 응답을 반환합니다.",
-)
-def chat_endpoint(
-    payload: ChatRequest,
-    service: ChatService = Depends(get_chat_service),
-) -> ChatResponse:
-    """정보형과 계산형 intent에 대해 ChatService를 호출한다."""
-
-    return service.handle(payload)
-=======
 from datetime import datetime, timezone
 from typing import Any
 
@@ -84,5 +60,4 @@
         payload=payload_data,
         message=message,
         generated_at=generated_at,
-    )
->>>>>>> 177f4ce1
+    )