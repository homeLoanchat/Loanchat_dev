--- conflicted
+++ resolved
@@ -11,27 +11,6 @@
 
 from src.api.routers.admin import router as admin_router
 from src.api.routers.chat import router as chat_router
-<<<<<<< HEAD
-
-
-def create_app() -> FastAPI:
-    """FastAPI 애플리케이션을 구성한다."""
-
-    app = FastAPI(title="LoanBot API", version="0.1.0")
-
-    app.add_middleware(
-        CORSMiddleware,
-        allow_origins=["*"],
-        allow_credentials=True,
-        allow_methods=["*"],
-        allow_headers=["*"],
-    )
-
-    app.include_router(chat_router)
-    app.include_router(admin_router)
-
-    return app
-=======
 from src.core.exceptions import register_exception_handlers
 from src.core.logging import configure_logging
 
@@ -55,7 +34,6 @@
 
 
 app = FastAPI(title="LoanBot API", version="0.1.0", lifespan=lifespan)
->>>>>>> 177f4ce1
 
 app.add_middleware(
     CORSMiddleware,
@@ -65,9 +43,5 @@
     allow_headers=["*"],
 )
 
-<<<<<<< HEAD
-app = create_app()
-=======
 app.include_router(chat_router)
-app.include_router(admin_router)
->>>>>>> 177f4ce1
+app.include_router(admin_router)